--- conflicted
+++ resolved
@@ -267,29 +267,28 @@
     std::memcpy(&size, data, sizeof(size));
 }
 
-<<<<<<< HEAD
-Message::Message(message_type_t type, std::vector<uint8_t>&& data) {
-=======
 CheckGroupMessage::CheckGroupMessage(const Message& msg) {
-    if (msg.header.message_type != MSG_CHECK_GROUP)
+    if (msg.header.message_type != MSG_CHECK_GROUP) {
         throw std::runtime_error(
             std::format("wrong message status type expected {} had {}", (int)MSG_CHECK_GROUP, msg.header.message_type));
+    }
 
     // Validate payload size to prevent buffer overruns
-    if (msg.payload.size() != sizeof(boolean_payload_t))
+    if (msg.payload.size() != sizeof(boolean_payload_t)) {
         throw std::runtime_error(std::format(
             "incorrect boolean_payload_t payload size: expected {} bytes, got {} bytes", sizeof(boolean_payload_t), msg.payload.size()));
+    }
 
     // Safe deserialization: verify alignment before reinterpret_cast
-    if (reinterpret_cast<uintptr_t>(msg.payload.data()) % alignof(boolean_payload_t) != 0)
+    if (reinterpret_cast<uintptr_t>(msg.payload.data()) % alignof(boolean_payload_t) != 0) {
         throw std::runtime_error("boolean payload data is not properly aligned");
+    }
 
     const boolean_payload_t* group_check = reinterpret_cast<const boolean_payload_t*>(msg.payload.data());
     is_known_group = group_check->value;
 }
 
-Message::Message(message_type_t type, std::vector<uint8_t> data) {
->>>>>>> b7ab9f60
+Message::Message(message_type_t type, std::vector<uint8_t>&& data) {
     header.magic_number = PROTOCOL_MAGIC_NUMBER;
     header.version = PROTOCOL_VERSION;
     header.message_type = static_cast<uint8_t>(type);
@@ -721,13 +720,9 @@
 }
 
 // Robot Implementation
-<<<<<<< HEAD
-YaskawaController::YaskawaController(boost::asio::io_context& io_context, double speed, double acceleration, const std::string& host)
-    : io_context_(io_context), host_(host), speed_(speed), acceleration_(acceleration) {
-=======
-YaskawaController::YaskawaController(boost::asio::io_context& io_context, double speed, double acceleration, uint32_t group_index, const std::string& host)
-    : io_context_(io_context), host_(host), robot_state_(State()), speed_(speed), acceleration_(acceleration), group_index_(group_index){
->>>>>>> b7ab9f60
+YaskawaController::YaskawaController(
+    boost::asio::io_context& io_context, double speed, double acceleration, uint32_t group_index, const std::string& host)
+    : io_context_(io_context), host_(host), speed_(speed), acceleration_(acceleration), group_index_(group_index) {
     tcp_socket_ = std::make_unique<TcpRobotSocket>(io_context_, host_);
     broadcast_listener_ = std::make_unique<UdpBroadcastListener>(io_context_);
 }
@@ -785,10 +780,9 @@
     }
 }
 
-uint32_t YaskawaController::get_group_index() const{
+uint32_t YaskawaController::get_group_index() const {
     return group_index_;
 }
-
 
 std::future<Message> YaskawaController::get_goal_status(int32_t goal_id) {
     std::vector<uint8_t> payload(sizeof(cancel_goal_payload_t));
@@ -859,7 +853,7 @@
 }
 
 std::future<Message> YaskawaController::get_robot_status() {
-    //TODO(RSDK-12470) account for group_id_ in request
+    // TODO(RSDK-12470) account for group_id_ in request
     std::promise<Message> promise;
     auto future = promise.get_future();
     if (!udp_socket_) {
@@ -1028,7 +1022,7 @@
     return tcp_socket_->send_request(Message(MSG_ECHO_TRAJECTORY));
 }
 std::future<Message> YaskawaController::stop() {
-    //TODO(RSDK-12470) account for group_index_ in request
+    // TODO(RSDK-12470) account for group_index_ in request
     return tcp_socket_->send_request(Message(MSG_STOP_MOTION));
 }
 std::future<Message> YaskawaController::getCartPosition() {
@@ -1070,7 +1064,7 @@
     std::vector<uint8_t> payload(sizeof(group_id_t));
     group_id_t* id = reinterpret_cast<group_id_t*>(payload.data());
     id->group_id = (int32_t)group_index_;
-    return tcp_socket_->send_request(Message(MSG_CHECK_GROUP, payload));
+    return tcp_socket_->send_request(Message(MSG_CHECK_GROUP, std::move(payload)));
 }
 
 // GoalStatusMessage implementation
