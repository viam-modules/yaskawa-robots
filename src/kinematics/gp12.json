--- conflicted
+++ resolved
@@ -141,15 +141,9 @@
             "orientation": {
                 "type": "euler_angles",
                 "value": {
-<<<<<<< HEAD
                     "roll": -3.14159265359,
                     "pitch": 1.570796327,
                     "yaw": 3.14159265359
-=======
-                    "roll": 3.14159265359,
-                    "pitch": -1.570796327,
-                    "yaw": 0
->>>>>>> 5ddf29c3
                 }
             }
         }
