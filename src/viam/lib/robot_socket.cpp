#include "robot_socket.hpp"
#include <algorithm>
#include <boost/asio/any_io_executor.hpp>
#include <boost/asio/awaitable.hpp>
#include <boost/asio/buffer.hpp>
#include <boost/asio/co_spawn.hpp>
#include <boost/asio/deferred.hpp>
#include <boost/asio/detached.hpp>
#include <boost/asio/read.hpp>
#include <boost/asio/steady_timer.hpp>
#include <boost/asio/use_awaitable.hpp>
#include <boost/asio/write.hpp>
#include <boost/core/span.hpp>
#include <boost/range/adaptor/copied.hpp>
#include <boost/range/adaptor/sliced.hpp>
#include <boost/range/adaptor/transformed.hpp>
#include <boost/range/algorithm/copy.hpp>
#include <boost/range/algorithm/for_each.hpp>
#include <boost/range/begin.hpp>
#include <boost/range/end.hpp>
#include <chrono>
#include <cstdint>
#include <cstring>
#include <exception>
#include <format>
#include <future>
#include <iostream>
#include <iterator>
#include <memory>
#include <mutex>
#include <ostream>
#include <stdexcept>
#include <string>
#include <thread>
#include <type_traits>
#include <utility>
#include <variant>
#include <vector>
#include <viam/lib/logger.hpp>
#include "protocol.h"

#include <third_party/trajectories/Trajectory.h>

// Tolerance for comparing waypoint positions to detect duplicates (radians)
constexpr double k_waypoint_equivalancy_epsilon_rad = 1e-4;

// Minimum timestep between trajectory points (seconds)
// Determined experimentally: the arm appears to error when given timesteps
// ~2e-5 and lower
constexpr double k_min_timestep_sec = 1e-2;

namespace {

constexpr const char* goal_state_to_string(goal_state_t state) {
    switch (state) {
        case GOAL_STATE_SUCCEEDED:
            return "goal succeeded";
        case GOAL_STATE_PENDING:
            return "goal pending";
        case GOAL_STATE_ABORTED:
            return "goal aborted (server side)";
        case GOAL_STATE_CANCELLED:
            return "goal cancelled (client side)";
        case GOAL_STATE_ACTIVE:
            return "goal state active";
        default:
            return "unknown goal state";
    }
}

template <typename Func>
void sampling_func(std::vector<trajectory_point_t>& samples, double duration_sec, double sampling_frequency_hz, const Func& f) {
    if (duration_sec <= 0.0 || sampling_frequency_hz <= 0.0) {
        throw std::invalid_argument("duration_sec and sampling_frequency_hz are not both positive");
    }
    static constexpr std::size_t k_max_samples = 200;
    const auto putative_samples = duration_sec * sampling_frequency_hz;
    if (!std::isfinite(putative_samples) || putative_samples > k_max_samples) {
        throw std::invalid_argument(
            "duration_sec and sampling_frequency_hz exceed "
            "the maximum allowable samples");
    }
    // Calculate the number of samples needed. this will always be at least 2.
    const auto num_samples = static_cast<std::size_t>(std::ceil(putative_samples) + 1);

    // Calculate the actual step size
    const double step = duration_sec / static_cast<double>((num_samples - 1));

    // Generate samples by evaluating f at each time point
    for (std::size_t i = 0; i < num_samples - 1; ++i) {
        samples.push_back(f(static_cast<double>(i) * step, step));
    }

    // Ensure the last sample uses exactly the duration_sec
    samples.push_back(f(duration_sec, step));
}

}  // namespace

namespace robot {

using namespace boost::asio;

/// Parse cartesian position from a protocol message
/// Validates message type and payload size before extracting position data
CartesianPosition::CartesianPosition(const Message& msg) {
    // Validate message type
    if ((msg.header.message_type != MSG_GET_CART) && (msg.header.message_type != MSG_FROM_JOINT_TO_CART)) {
        throw std::runtime_error(
            std::format("wrong message status type expected MSG_GET_CART or "
                        "MSG_FROM_JOINT_TO_CART had {}",
                        msg.header.message_type));
    }

    // Validate payload size to prevent buffer overruns
    if (msg.payload.size() != sizeof(cartesian_payload_t)) {
        throw std::runtime_error(std::format(
            "incorrect cartesian payload size: expected {} bytes, got {} bytes", sizeof(cartesian_payload_t), msg.payload.size()));
    }

    // Safe deserialization: verify alignment before reinterpret_cast
    if (reinterpret_cast<uintptr_t>(msg.payload.data()) % alignof(cartesian_payload_t) != 0) {
        throw std::runtime_error("cartesian payload data is not properly aligned");
    }

    const cartesian_payload_t* cart_coord = reinterpret_cast<const cartesian_payload_t*>(msg.payload.data());
    x = cart_coord->cartesianCoord[0];
    y = cart_coord->cartesianCoord[1];
    z = cart_coord->cartesianCoord[2];
    rx = cart_coord->cartesianCoord[3];
    ry = cart_coord->cartesianCoord[4];
    rz = cart_coord->cartesianCoord[5];
}
CartesianPosition::CartesianPosition(const CartesianPosition& other) {
    x = other.x;
    y = other.y;
    z = other.z;
    rx = other.rx;
    ry = other.ry;
    rz = other.rz;
}

/// currently only used in example/main.cpp
std::string CartesianPosition::toString() const {
    return std::format(" ({},{},{}) - ({},{},{}) ", x, y, z, rx, ry, rz);
}
/// Parse joint angle position from a protocol message
/// Validates message type and payload size before extracting angle data
AnglePosition::AnglePosition(const Message& msg) {
    // Validate message type
    if (!(msg.header.message_type == MSG_FROM_CART_TO_JOINT)) {
        throw std::runtime_error(std::format("wrong message status type expected MSG_FROM_CART_TO_JOINT had {}", msg.header.message_type));
    }

    // Validate payload size to prevent buffer overruns
    if (msg.payload.size() != sizeof(position_angle_degree_payload_t)) {
        throw std::runtime_error(std::format(
            "incorrect angle payload size: expected {} bytes, got {} bytes", sizeof(position_angle_degree_payload_t), msg.payload.size()));
    }

    // Safe deserialization: verify alignment before reinterpret_cast
    if (reinterpret_cast<uintptr_t>(msg.payload.data()) % alignof(position_angle_degree_payload_t) != 0) {
        throw std::runtime_error("angle payload data is not properly aligned");
    }

    const position_angle_degree_payload_t* retPos = reinterpret_cast<const position_angle_degree_payload_t*>(msg.payload.data());
    pos.reserve(8);
    boost::copy(retPos->positionAngleDegree, std::back_inserter(pos));
}
AnglePosition::AnglePosition(std::vector<double> posRad) {
    std::transform(posRad.begin(), posRad.end(), posRad.begin(), [](double d) -> double { return d * (180.0 / M_PI); });
    pos.reserve(8);
    boost::copy(posRad, std::back_inserter(pos));
}
void AnglePosition::toRad() {
    std::transform(pos.begin(), pos.end(), pos.begin(), [](double d) -> double { return d * (M_PI / 180.0); });
}
/// Convert angle position to string representation
/// Validates that the position vector has at least 6 dimensions before
/// formatting.
/// currently only used in example/main.cpp
std::string AnglePosition::toString() {
    // Validate that we have at least 6 joint angles
    if (pos.size() < 6) {
        std::ostringstream buffer;
        buffer << "AnglePosition[invalid: only " << pos.size() << " dimensions, expected at least 6]";
        return buffer.str();
    }

    // Format the first 6 joint angles (standard for 6-axis robot)
    return std::format(
        "AnglePosition[{:.3f}, {:.3f}, {:.3f}, {:.3f}, {:.3f}, {:.3f}] (degrees)", pos[0], pos[1], pos[2], pos[3], pos[4], pos[5]);
}

StatusMessage::StatusMessage(const Message& msg) {
    if (msg.header.message_type != MSG_ROBOT_POSITION_VELOCITY_TORQUE) {
        throw std::runtime_error(
            std::format("wrong message status type expected {} had {}", (int)MSG_ROBOT_POSITION_VELOCITY_TORQUE, msg.header.message_type));
    }
    if (msg.header.payload_length != msg.payload.size()) {
        throw std::runtime_error("incorrect status size");
    }

    std::memcpy(&timestamp, msg.payload.data(), sizeof(timestamp));
    std::memcpy(&num_axes, msg.payload.data() + sizeof(timestamp), sizeof(num_axes));
    boost::span<const double> arrays{reinterpret_cast<const double*>(msg.payload.data() + sizeof(timestamp) + sizeof(num_axes)),
                                     static_cast<size_t>(4) * MAX_AXES};
    position.reserve(MAX_AXES);
    boost::copy(arrays | boost::adaptors::sliced(0, MAX_AXES), std::back_inserter(position));

    velocity.reserve(MAX_AXES);
    boost::copy(arrays | boost::adaptors::sliced(MAX_AXES, static_cast<size_t>(2) * MAX_AXES), std::back_inserter(velocity));

    torque.reserve(MAX_AXES);
    boost::copy(arrays | boost::adaptors::sliced(static_cast<size_t>(2) * MAX_AXES, static_cast<size_t>(3) * MAX_AXES),
                std::back_inserter(torque));
    position_corrected.reserve(MAX_AXES);
    boost::copy(arrays | boost::adaptors::sliced(static_cast<size_t>(3) * MAX_AXES, static_cast<size_t>(4) * MAX_AXES),
                std::back_inserter(position_corrected));
}

RobotStatusMessage::RobotStatusMessage(const Message& msg) {
    if (msg.header.message_type != MSG_ROBOT_STATUS) {
        throw std::runtime_error(
            std::format("wrong message status type expected {} had {}", (int)MSG_ROBOT_STATUS, msg.header.message_type));
    }
    if (msg.header.payload_length != msg.payload.size()) {
        throw std::runtime_error("incorrect status size");
    }

    const uint8_t* data = msg.payload.data();
    std::memcpy(&ts, data, sizeof(ts));
    data += sizeof(ts);

    std::memcpy(&mode, data, sizeof(mode));
    data += sizeof(mode);

    std::memcpy(&e_stopped, data, sizeof(e_stopped));
    data += sizeof(e_stopped);

    std::memcpy(&drives_powered, data, sizeof(drives_powered));
    data += sizeof(drives_powered);

    std::memcpy(&motion_possible, data, sizeof(motion_possible));
    data += sizeof(motion_possible);

    std::memcpy(&in_motion, data, sizeof(in_motion));
    data += sizeof(in_motion);

    std::memcpy(&in_error, data, sizeof(in_error));
    data += sizeof(in_error);

    error_codes.reserve(MAX_ALARM_COUNT + 1);
    boost::span<const int> alarm{reinterpret_cast<const int*>(data), MAX_ALARM_COUNT + 1};
    boost::copy(alarm | boost::adaptors::sliced(0, MAX_ALARM_COUNT + 1), std::back_inserter(error_codes));
    data += sizeof(int) * (MAX_ALARM_COUNT + 1);
    std::memcpy(&size, data, sizeof(size));
}

CheckGroupMessage::CheckGroupMessage(const Message& msg) {
    if (msg.header.message_type != MSG_CHECK_GROUP) {
        throw std::runtime_error(
            std::format("wrong message status type expected {} had {}", (int)MSG_CHECK_GROUP, msg.header.message_type));
    }

    // Validate payload size to prevent buffer overruns
    if (msg.payload.size() != sizeof(boolean_payload_t)) {
        throw std::runtime_error(std::format(
            "incorrect boolean_payload_t payload size: expected {} bytes, got {} bytes", sizeof(boolean_payload_t), msg.payload.size()));
    }

    // Safe deserialization: verify alignment before reinterpret_cast
    if (reinterpret_cast<uintptr_t>(msg.payload.data()) % alignof(boolean_payload_t) != 0) {
        throw std::runtime_error("boolean payload data is not properly aligned");
    }

    const boolean_payload_t* group_check = reinterpret_cast<const boolean_payload_t*>(msg.payload.data());
    is_known_group = group_check->value;
}

Message::Message(message_type_t type, std::vector<uint8_t>&& data) : payload(std::move(data)) {
    header.magic_number = PROTOCOL_MAGIC_NUMBER;
    header.version = PROTOCOL_VERSION;
    header.message_type = static_cast<uint8_t>(type);
    header.timestamp_ms =
        (uint64_t)std::chrono::duration_cast<std::chrono::milliseconds>(std::chrono::steady_clock::now().time_since_epoch()).count();
    header.payload_length = static_cast<uint32_t>(payload.size());
}
Message::Message(protocol_header_t header, std::vector<uint8_t>&& payload) : header(header), payload(std::move(payload)) {}

Message::Message(Message&& msg) noexcept : header(std::move(msg.header)), payload(std::move(msg.payload)) {}
Message::Message(const Message& msg) : payload(msg.payload) {
    std::memcpy(&header, &msg.header, sizeof(protocol_header_t));
}
Message& Message::operator=(const Message& other) {
    if (this == &other) {
        return *this;
    }
    this->header = other.header;
    this->payload.clear();
    this->payload = other.payload;
    return *this;
}

std::ostream& operator<<(std::ostream& os, const Message& msg) {
    os << "Message{type=" << static_cast<int>(msg.header.message_type) << ", timestamp=" << msg.header.timestamp_ms
       << ", payload_length=" << msg.header.payload_length << ", magic=0x" << std::hex << msg.header.magic_number << std::dec
       << ", version=" << static_cast<int>(msg.header.version) << "}";
    return os;
}

// TcpRobotSocket Implementation
TcpRobotSocket::TcpRobotSocket(boost::asio::io_context& io_context, const std::string& host, uint16_t port)
    : RobotSocketBase(io_context, host, port), socket_(io_context), request_queue_(io_context.get_executor()) {}

TcpRobotSocket::~TcpRobotSocket() {
    try {
        disconnect();
    } catch (const std::exception& ex) {
        LOGGING(error) << "error while closing TCP connection" << ex.what();
    }
}

std::future<void> TcpRobotSocket::connect() {
    auto promise = std::make_shared<std::promise<void>>();
    auto future = promise->get_future();
    co_spawn(
        io_context_,
        [this, promise]() mutable -> awaitable<void> {
            try {
                ip::tcp::resolver resolver(io_context_);
                LOGGING(info) << "connecting to " << host_ << ":" << port_;
                auto endpoints = co_await resolver.async_resolve(host_, std::to_string(port_), use_awaitable);
                co_await async_connect(socket_, endpoints, use_awaitable);

                connected_ = true;
                running_ = true;

                // Start the request processing coroutine
                co_spawn(io_context_, process_requests(), detached);

                promise->set_value();
            } catch (const std::exception& e) {
                connected_ = false;
                promise->set_exception(std::current_exception());
            }
        },
        detached);

    return future;
}

std::future<Message> TcpRobotSocket::send_request(Message request) {
    std::promise<Message> promise;
    auto future = promise.get_future();
    if (!connected_) {
        promise.set_exception(std::make_exception_ptr(std::runtime_error("Not connected")));
    } else {
        request_queue_.push(std::make_pair(std::move(request), std::move(promise)));
    }
    return future;
}

void TcpRobotSocket::disconnect() {
    if (connected_) {
        connected_ = false;
        running_ = false;

        if (socket_.is_open()) {
            socket_.close();
        }
        while (!request_queue_.empty()) {
            auto promise = request_queue_.pop().second;
            promise.set_exception(std::make_exception_ptr(std::runtime_error("Connection closed")));
        }
    }
}

awaitable<void> TcpRobotSocket::process_requests() {
    // TODO(RSDK-12530) remove nolint
    while (running_) {  // NOLINT(clang-analyzer-core.NullDereference)
        auto [result, error] =
            co_await request_queue_.async_pop(boost::asio::use_awaitable);  // NOLINT(clang-analyzer-core.NullDereference)
        if (error) {
            throw std::runtime_error("boost error " + error.message() + " while waiting for a request");
        }

        if (!result) {
            throw std::runtime_error("empty request when expecting one");
        }
        auto request_pair = std::move(result.value());
        try {
            // Send request
            std::vector<uint8_t> buffer;
            buffer.resize(sizeof(protocol_header_t) + request_pair.first.payload.size());

            std::memcpy(buffer.data(), &request_pair.first.header, sizeof(protocol_header_t));
            if (!request_pair.first.payload.empty()) {
                std::memcpy(
                    buffer.data() + sizeof(protocol_header_t), request_pair.first.payload.data(), request_pair.first.payload.size());
            }
            co_await async_write(socket_, boost::asio::buffer(buffer), use_awaitable);
            // Try to read response
            std::vector<uint8_t> header_buffer(sizeof(protocol_header_t));
            size_t bytes_received = co_await socket_.async_read_some(boost::asio::buffer(header_buffer), use_awaitable);
            header_buffer.resize(bytes_received);
            if (bytes_received != sizeof(protocol_header_t)) {
                throw std::runtime_error("TCP failed to read header");
            }

            const protocol_header_t header = parse_header(header_buffer);
            std::vector<uint8_t> payload_buffer(header.payload_length);

            bytes_received = co_await socket_.async_read_some(boost::asio::buffer(payload_buffer), use_awaitable);
            payload_buffer.resize(bytes_received);
            auto response = Message(header, std::move(payload_buffer));

            request_pair.second.set_value(response);

        } catch (const std::exception& e) {
            request_pair.second.set_exception(std::current_exception());
        }
    }
}

protocol_header_t RobotSocketBase::parse_header(const std::vector<uint8_t>& buffer) {
    if (buffer.size() < sizeof(protocol_header_t)) {
        throw std::runtime_error("Invalid message: too short");
    }
    protocol_header_t header;
    std::memcpy(&header, buffer.data(), sizeof(protocol_header_t));
    if (header.magic_number != PROTOCOL_MAGIC_NUMBER || header.version != PROTOCOL_VERSION) {
        throw std::runtime_error("Invalid message: wrong magic number or version");
    }
    return header;
}

// UdpRobotSocket Implementation
UdpRobotSocket::UdpRobotSocket(boost::asio::io_context& io_context, State& state)
    : RobotSocketBase(io_context, "127.0.0.1", 0), robot_state_(state), socket_(io_context) {}

UdpRobotSocket::~UdpRobotSocket() {
    try {
        disconnect();
    } catch (const std::exception& ex) {
        LOGGING(error) << "error while closing UDP connection" << ex.what();
    }
}

std::future<void> UdpRobotSocket::connect() {
    auto promise = std::make_shared<std::promise<void>>();
    auto future = promise->get_future();
    try {
        socket_.open(ip::udp::v4());
        socket_.bind(ip::udp::endpoint(ip::udp::v4(), 0));

        connected_ = true;
        running_ = true;
        co_spawn(io_context_, receive_messages(), detached);

        promise->set_value();
    } catch (const std::exception& e) {
        connected_ = false;
        promise->set_exception(std::current_exception());
    }

    return future;
}

std::future<Message> UdpRobotSocket::send_request(Message /* request */) {
    std::promise<Message> promise;
    auto future = promise.get_future();
    promise.set_exception(std::make_exception_ptr(std::runtime_error("UDP socket is read-only")));
    return future;
}

void UdpRobotSocket::disconnect() {
    if (connected_) {
        connected_ = false;
        running_ = false;
        robot_state_.in_error.store(true);

        if (socket_.is_open()) {
            socket_.close();
        }
    }
}

void UdpRobotSocket::get_status(std::promise<Message> promise) {
    if (!connected_) {
        throw std::runtime_error("socket is disconnected");
    }
    const std::unique_lock lock(status_mutex_);

    cached_status_ = std::visit(
        [promise = std::move(promise)](auto& current) mutable -> std::variant<std::monostate, Message, std::promise<Message>> {
            using Type = std::decay_t<decltype(current)>;
            if constexpr (std::is_same_v<Type, std::monostate>) {
                return std::move(promise);
            } else if constexpr (std::is_same_v<Type, Message>) {
                promise.set_value(current);
                return current;
            } else {
                // Concurrent status requests not supported
                promise.set_exception(std::make_exception_ptr(std::runtime_error("Concurrent status requests are not supported")));
                return std::move(current);
            }
        },
        cached_status_);
}

void UdpRobotSocket::get_robot_status(std::promise<Message> promise) {
    if (!connected_) {
        throw std::runtime_error("socket is disconnected");
    }
    const std::unique_lock lock(status_mutex_);

    cached_robot_status_ = std::visit(
        [promise = std::move(promise)](auto& current) mutable -> std::variant<std::monostate, Message, std::promise<Message>> {
            using Type = std::decay_t<decltype(current)>;
            if constexpr (std::is_same_v<Type, std::monostate>) {
                return std::move(promise);
            } else if constexpr (std::is_same_v<Type, Message>) {
                promise.set_value(current);
                return current;
            } else {
                // Concurrent robot status requests not supported
                promise.set_exception(std::make_exception_ptr(std::runtime_error("Concurrent robot status requests are not supported")));
                return std::move(current);
            }
        },
        cached_robot_status_);
}

uint16_t UdpRobotSocket::get_local_port() const {
    if (socket_.is_open()) {
        return socket_.local_endpoint().port();
    }
    return 0;
}

awaitable<void> UdpRobotSocket::receive_messages() {
    while (running_) {
        try {
            std::vector<uint8_t> buffer(8192);
            ip::udp::endpoint sender_endpoint;
            const size_t bytes_received = co_await socket_.async_receive_from(boost::asio::buffer(buffer), sender_endpoint, use_awaitable);

            buffer.resize(bytes_received);
            const Message message = parse_message(buffer);
            // Log received message type
            if (message.header.message_type == MSG_ROBOT_POSITION_VELOCITY_TORQUE) {
                handle_status_message(message);
            } else if (message.header.message_type == MSG_ROBOT_STATUS) {
                handle_robot_status_message(message);
                robot_state_.UpdateState(RobotStatusMessage(message));
            } else {
            }

        } catch (const std::exception& e) {
            running_ = false;
            robot_state_.in_error.store(true);
            LOGGING(error) << "error " << e.what() << " while waiting on UDP messages";
        }
    }
}

void UdpRobotSocket::handle_status_message(const Message& message) {
    const std::unique_lock lock(status_mutex_);
    cached_status_ = std::visit(
        [message](auto& current) mutable -> std::variant<std::monostate, Message, std::promise<Message>> {
            using Type = std::decay_t<decltype(current)>;
            if constexpr (std::is_same_v<Type, std::promise<Message>>) {
                current.set_value(message);
            }
            return message;
        },
        cached_status_);
}

void UdpRobotSocket::handle_robot_status_message(const Message& message) {
    const std::unique_lock lock(status_mutex_);
    cached_robot_status_ = std::visit(
        [message](auto& current) mutable -> std::variant<std::monostate, Message, std::promise<Message>> {
            using Type = std::decay_t<decltype(current)>;
            if constexpr (std::is_same_v<Type, std::promise<Message>>) {
                current.set_value(message);
            }
            return message;
        },
        cached_robot_status_);
}

Message UdpRobotSocket::parse_message(const std::vector<uint8_t>& buffer) {
    if (buffer.size() < sizeof(protocol_header_t)) {
        throw std::runtime_error("Invalid message: too short");
    }

    Message message;
    std::memcpy(&message.header, buffer.data(), sizeof(protocol_header_t));

    if (message.header.magic_number != PROTOCOL_MAGIC_NUMBER || message.header.version != PROTOCOL_VERSION) {
        throw std::runtime_error(
            std::format("invalid message: wrong magic number or version expected magic : {:X} "
                        "version: {} got magic: {:X} version: {}",
                        PROTOCOL_MAGIC_NUMBER,
                        PROTOCOL_VERSION,
                        (int)message.header.magic_number,
                        (int)message.header.version));
    }

    if (message.header.payload_length > 0) {
        if (buffer.size() < sizeof(protocol_header_t) + message.header.payload_length) {
            throw std::runtime_error(std::format("Invalid message: payload too short expected {} had {}",
                                                 (int)message.header.payload_length,
                                                 buffer.size() - sizeof(protocol_header_t)));
        }

        message.payload.resize(message.header.payload_length);
        std::memcpy(message.payload.data(), buffer.data() + sizeof(protocol_header_t), message.header.payload_length);
    }

    return message;
}

// UdpBroadcastListener Implementation
UdpBroadcastListener::UdpBroadcastListener(boost::asio::io_context& io_context, uint16_t port)
    : io_context_(io_context), socket_(io_context), port_(port) {}

UdpBroadcastListener::~UdpBroadcastListener() {
    stop();
}

void UdpBroadcastListener::start() {
    if (running_.exchange(true)) {
        return;  // Already running
    }

    try {
        // Open socket and bind to broadcast port
        socket_.open(udp::v4());
        socket_.set_option(udp::socket::reuse_address(true));
        socket_.bind(udp::endpoint(udp::v4(), port_));

        // Start receiving broadcasts
        co_spawn(io_context_, receive_broadcasts(), detached);

        LOGGING(info) << "UDP broadcast listener started on port " << port_;
    } catch (const std::exception& e) {
        running_ = false;
        LOGGING(error) << "Failed to start UDP broadcast listener: " << e.what();
        throw;
    }
}

void UdpBroadcastListener::stop() {
    if (!running_.exchange(false)) {
        return;  // Already stopped
    }

    try {
        if (socket_.is_open()) {
            socket_.close();
        }
        LOGGING(info) << "UDP broadcast listener stopped";
    } catch (const std::exception& e) {
        LOGGING(error) << "Error stopping UDP broadcast listener: " << e.what();
    }
}

boost::asio::awaitable<void> UdpBroadcastListener::receive_broadcasts() {
    while (running_) {
        try {
            udp::endpoint sender_endpoint;

            // Receive broadcast message
            const std::size_t bytes_received =
                co_await socket_.async_receive_from(boost::asio::buffer(recv_buffer_), sender_endpoint, use_awaitable);

            if (bytes_received > 0 && running_) {
                // Null-terminate the string (handle case where buffer is full)
                std::size_t str_len = bytes_received;

                // Find null terminator or use full buffer
                for (std::size_t i = 0; i < bytes_received; ++i) {
                    if (recv_buffer_[i] == '\0') {
                        str_len = i;
                        break;
                    }
                }

                // Parse and log the broadcast message
                const std::string message(recv_buffer_.data(), str_len);
                if (!message.empty()) {
                    // TODO deconstruct incoming log messages
                    LOGGING(info) << message;
                }
            }
        } catch (const std::exception& e) {
            if (running_) {
                LOGGING(error) << "Error receiving broadcast: " << e.what();
            }
            break;
        }
    }
}

// Robot Implementation
YaskawaController::YaskawaController(
    boost::asio::io_context& io_context, double speed, double acceleration, uint32_t group_index, const std::string& host)
    : io_context_(io_context), host_(host), speed_(speed), acceleration_(acceleration), group_index_(group_index) {
    tcp_socket_ = std::make_unique<TcpRobotSocket>(io_context_, host_);
    broadcast_listener_ = std::make_unique<UdpBroadcastListener>(io_context_);
}

std::future<void> YaskawaController::connect() {
    return std::async(std::launch::async, [this]() {
        try {
            // Establish TCP connection for commands
            tcp_socket_->connect().get();

            // Create and connect UDP socket for receiving status updates
            udp_socket_ = std::make_unique<UdpRobotSocket>(io_context_, robot_state_);
            udp_socket_->connect().get();

            // Register UDP port with robot so it knows where to send status messages
            const uint16_t local_udp_port = udp_socket_->get_local_port();
            auto registration_response = register_udp_port(local_udp_port).get();
            LOGGING(info) << "UDP port registration response: " << registration_response;

            // Wait for first status update to ensure connection is fully established
            get_robot_status().get();

            heartbeat_ = std::thread([self = shared_from_this()]() {
                try {
                    while (1) {
                        self->send_heartbeat().get();
                        std::this_thread::sleep_for(std::chrono::milliseconds(100));
                    }
                } catch (const std::exception& e) {
                    LOGGING(error) << "heartbeat thread terminated with " << e.what();
                }
            });

            // Start listening for broadcast messages from robot
            broadcast_listener_->start();

        } catch (const std::exception& e) {
            // Clean up on connection failure
            broadcast_listener_.reset();
            udp_socket_.reset();
            throw;
        }
    });
}

void YaskawaController::disconnect() {
    if (broadcast_listener_) {
        broadcast_listener_->stop();
    }
    if (tcp_socket_) {
        tcp_socket_->disconnect();
    }
    if (udp_socket_) {
        udp_socket_->disconnect();
    }
}

uint32_t YaskawaController::get_group_index() const {
    return group_index_;
}

std::future<Message> YaskawaController::get_goal_status(int32_t goal_id) {
    std::vector<uint8_t> payload(sizeof(cancel_goal_payload_t));
    cancel_goal_payload_t* req = reinterpret_cast<cancel_goal_payload_t*>(payload.data());
    req->goal_id = goal_id;

    return tcp_socket_->send_request(Message(MSG_GET_GOAL_STATUS, std::move(payload)));
}

std::future<Message> YaskawaController::cancel_goal(int32_t goal_id) {
    std::vector<uint8_t> payload(sizeof(cancel_goal_payload_t));
    cancel_goal_payload_t* req = reinterpret_cast<cancel_goal_payload_t*>(payload.data());
    req->goal_id = goal_id;

    return tcp_socket_->send_request(Message(MSG_CANCEL_GOAL, std::move(payload)));
}

std::future<Message> YaskawaController::setMotionMode(uint8_t mode) {
    std::vector<uint8_t> payload(sizeof(motion_mode_payload_t));
    motion_mode_payload_t* req = reinterpret_cast<motion_mode_payload_t*>(payload.data());
    req->motion_mode = mode;

    return tcp_socket_->send_request(Message(MSG_SET_MOTION_MODE, std::move(payload)));
}

std::future<Message> YaskawaController::send_test_trajectory() {
    if (!robot_state_.IsReady()) {
        throw std::runtime_error(
            std::format("cannot send test trajectory the robot state is e_stopped {} in error "
                        "{}",
                        robot_state_.e_stopped.load(),
                        robot_state_.in_error.load()));
    }
    return tcp_socket_->send_request(Message(MSG_TEST_TRAJECTORY_COMMAND));
}

std::future<Message> YaskawaController::turn_servo_power_on() {
    if (!robot_state_.IsReady()) {
        throw std::runtime_error(std::format("cannot turn power on the robot state is e_stopped {} in error {}",
                                             robot_state_.e_stopped.load(),
                                             robot_state_.in_error.load()));
    }
    return tcp_socket_->send_request(Message(MSG_TURN_SERVO_POWER_ON));
}

std::future<Message> YaskawaController::send_heartbeat() {
    return tcp_socket_->send_request(Message(MSG_HEARTBEAT));
}

std::future<Message> YaskawaController::send_test_error_command() {
    return tcp_socket_->send_request(Message(MSG_TEST_ERROR_COMMAND));
}

std::future<Message> YaskawaController::get_error_info() {
    return tcp_socket_->send_request(Message(MSG_GET_ERROR_INFO));
}

std::future<Message> YaskawaController::get_robot_position_velocity_torque() {
    std::promise<Message> promise;
    auto future = promise.get_future();
    if (!udp_socket_) {
        promise.set_exception(std::make_exception_ptr(std::runtime_error("UDP socket not connected")));
        return future;
    }

    udp_socket_->get_status(std::move(promise));
    return future;
}

std::future<Message> YaskawaController::get_robot_status() {
    // TODO(RSDK-12470) account for group_id_ in request
    std::promise<Message> promise;
    auto future = promise.get_future();
    if (!udp_socket_) {
        promise.set_exception(std::make_exception_ptr(std::runtime_error("UDP socket not connected")));
        return future;
    }

    udp_socket_->get_robot_status(std::move(promise));
    return future;
}

std::future<Message> YaskawaController::register_udp_port(uint16_t port) {
    std::vector<uint8_t> payload(sizeof(udp_port_registration_payload_t));
    udp_port_registration_payload_t* port_payload = reinterpret_cast<udp_port_registration_payload_t*>(payload.data());
    port_payload->udp_port = port;

    return tcp_socket_->send_request(Message(MSG_REGISTER_UDP_PORT, std::move(payload)));
}

std::future<Message> YaskawaController::reset_errors() {
    return tcp_socket_->send_request(Message(MSG_RESET_ERRORS));
}

std::future<Message> YaskawaController::send_goal_(uint32_t group_index,
                                                   uint32_t axes_controlled,
                                                   const std::vector<trajectory_point_t>& trajectory,
                                                   const std::vector<tolerance_t>& tolerance) {
    std::vector<uint8_t> payload;
    payload.reserve((sizeof(uint32_t) * 2) + (trajectory.size() * sizeof(trajectory_point_t)) + (tolerance.size() * sizeof(tolerance_t)));

    auto append_to = [&](auto obj) {
        const uint8_t* as_bytes = reinterpret_cast<const uint8_t*>(&obj);
        payload.insert(payload.end(), as_bytes, as_bytes + sizeof(obj));
    };
    append_to(axes_controlled);
    append_to(group_index);
    append_to((uint32_t)trajectory.size());
    boost::for_each(trajectory, append_to);
    append_to((uint32_t)tolerance.size());
    boost::for_each(tolerance, append_to);

    return tcp_socket_->send_request(Message(MSG_MOVE_GOAL, std::move(payload)));
}

std::unique_ptr<GoalRequestHandle> YaskawaController::move(std::list<Eigen::VectorXd> waypoints, const std::string& unix_time) {
    if (!robot_state_.IsReady()) {
        reset_errors().get();
        throw std::runtime_error(std::format(
            "cannot move the robot state is e_stopped {} in error {}", robot_state_.e_stopped.load(), robot_state_.in_error.load()));
    }
    // TODO check servo on and & errors

    turn_servo_power_on().get();
    setMotionMode(1).get();

    auto promise = std::promise<goal_state_t>();

    auto make_goal_future = make_goal_(std::move(waypoints), unix_time);
    // we only want to move if the future was valid
    if (!make_goal_future.valid()) {
        LOGGING(debug) << "already at desired position";
        promise.set_value(GOAL_STATE_SUCCEEDED);
        return std::make_unique<GoalRequestHandle>(0, shared_from_this(), promise.get_future());
    }
    auto response = make_goal_future.get();
    LOGGING(info) << response;
    if (response.header.message_type != MSG_GOAL_ACCEPTED) {
        throw std::runtime_error(std::format("Expected MSG_GOAL_ACCEPTED, got {}", (int)response.header.message_type));
    }

    if (response.payload.size() != sizeof(goal_accepted_payload_t)) {
        throw std::runtime_error(std::format(
            "Invalid goal accepted payload size expected {} got {}", sizeof(goal_accepted_payload_t), (int)response.payload.size()));
    }
    const goal_accepted_payload_t* accepted = reinterpret_cast<const goal_accepted_payload_t*>(response.payload.data());
<<<<<<< HEAD
    auto promise = std::promise<goal_state_t>();
    auto handle = std::make_unique<GoalRequestHandle>(accepted->goal_id, weak_from_this(), promise.get_future());
=======
    auto handle = std::make_unique<GoalRequestHandle>(accepted->goal_id, shared_from_this(), promise.get_future());
>>>>>>> 969c1e74

    std::thread([promise = std::move(promise), self = weak_from_this(), goal_id = accepted->goal_id]() mutable {
        try {
            while (1) {
<<<<<<< HEAD
                auto shared = self.lock();
                if (!shared) {
                    throw std::runtime_error("YaskawaController no longer exists");
                }
                auto status_msg = GoalStatusMessage(shared->get_goal_status(goal_id).get());
=======
                // this blocks until we receive the goal status from the yaskawa-controller.
                // this will not block for long unless we have connection problems.
                auto status_msg = GoalStatusMessage(self->get_goal_status(goal_id).get());
>>>>>>> 969c1e74
                if (status_msg.state == GOAL_STATE_ACTIVE) {
                    continue;
                }
                if (status_msg.state == GOAL_STATE_SUCCEEDED) {
                    // this blocks while we read from the cached robot status or read a new status
                    // this will not block for long unless we have connection problems.
                    if (RobotStatusMessage(self->get_robot_status().get()).in_motion) {
                        continue;
                    }
                    promise.set_value_at_thread_exit(status_msg.state);
                    break;
                } else {
                    throw std::runtime_error(std::format("goal failed - goal status is {}", goal_state_to_string(status_msg.state)));
                }
                // TODO: can we reduce this?
                std::this_thread::sleep_for(std::chrono::milliseconds(100));
            }
        } catch (std::exception& e) {
            try {
                promise.set_exception_at_thread_exit(std::current_exception());
            } catch (...) {  // NOLINT(bugprone-empty-catch)
            }
        }
    }).detach();
    return handle;
}

std::future<Message> YaskawaController::make_goal_(std::list<Eigen::VectorXd> waypoints, const std::string& unix_time) {
    LOGGING(info) << "move: start unix_time_ms " << unix_time << " waypoints size " << waypoints.size();

    auto curr_joint_pos = StatusMessage(get_robot_position_velocity_torque().get()).position;

    auto curr_waypoint_rad = Eigen::VectorXd::Map(curr_joint_pos.data(), boost::numeric_cast<Eigen::Index>(curr_joint_pos.size()));
    if (!curr_waypoint_rad.isApprox(waypoints.front(), k_waypoint_equivalancy_epsilon_rad)) {
        waypoints.emplace_front(std::move(curr_waypoint_rad));
    }
    if (waypoints.size() == 1) {  // this tells us if we are already at the goal
        // return an invalid future to signify no motion needs to be done
        return std::future<Message>();
    }

    std::vector<std::list<Eigen::VectorXd>> segments;
    // Walk interior points and cut at 180 degree direction reversals (dot == -1)
    // github.com/viam-modules/universal-robots/blob/2eaa3243984a299b6565920f4dc60c6fe0ddc8ef/src/viam/ur/module/ur_arm.cpp#L684
    for (auto where = next(begin(waypoints)); where != prev(end(waypoints)); ++where) {
        const auto segment_ab = *where - *prev(where);
        const auto segment_bc = *next(where) - *where;
        const auto dot = segment_ab.normalized().dot(segment_bc.normalized());
        if (std::fabs(dot + 1.0) < 1e-3) {
            segments.emplace_back();
            segments.back().splice(segments.back().begin(), waypoints, waypoints.begin(), where);
            segments.back().push_back(*where);
        }
    }

    // Remainder becomes the last (or only) segment
    segments.push_back(std::move(waypoints));

    // set velocity/acceleration constraints
    const auto max_velocity_vec = Eigen::VectorXd::Constant(6, speed_);
    const auto max_acceleration_vec = Eigen::VectorXd::Constant(6, acceleration_);

    std::vector<trajectory_point_t> samples;
    std::chrono::duration<double> cumulative_time{0};

    for (const auto& segment : segments) {
        const Trajectory trajectory(Path(segment, 0.1), max_velocity_vec, max_acceleration_vec);
        if (!trajectory.isValid()) {
            std::stringstream buffer;
            buffer << "trajectory generation failed for path:";
            for (const auto& position : segment) {
                buffer << "{";
                for (Eigen::Index j = 0; j < 6; j++) {
                    buffer << position[j] << " ";
                }
                buffer << "}";
            }
            throw std::runtime_error(buffer.str());
        }

        const double duration = trajectory.getDuration();

        if (!std::isfinite(duration)) {
            throw std::runtime_error("trajectory.getDuration() was not a finite number");
        }

        // TODO(RSDK-12566): Make this configurable
        // viam.atlassian.net/browse/RSDK-12566
        if (duration > 600) {  // if the duration is longer than 10 minutes
            throw std::runtime_error("trajectory.getDuration() exceeds 10 minutes");
        }

        if (duration < k_min_timestep_sec) {
            LOGGING(debug) << "duration of move is too small, assuming arm is at goal";
            continue;
        }

        trajectory.outputPhasePlaneTrajectory();

        // desired sampling frequency. if the duration is small we will oversample but that should be fine.
        constexpr double k_sampling_freq_hz = 3;

        sampling_func(samples, duration, k_sampling_freq_hz, [&](const double t, const double) {
            auto p_eigen = trajectory.getPosition(t);
            auto v_eigen = trajectory.getVelocity(t);
            const auto absolute_time = cumulative_time + std::chrono::duration<double>(t);
            auto secs = std::chrono::floor<std::chrono::seconds>(absolute_time);
            auto nanos = std::chrono::duration_cast<std::chrono::nanoseconds>(absolute_time - secs);
            return trajectory_point_t{{p_eigen[0], p_eigen[1], p_eigen[2], p_eigen[3], p_eigen[4], p_eigen[5]},
                                      {v_eigen[0], v_eigen[1], v_eigen[2], v_eigen[3], v_eigen[4], v_eigen[5]},
                                      {0},
                                      {0},
                                      {static_cast<int32_t>(secs.count()), static_cast<int32_t>(nanos.count())}};
        });

        cumulative_time += std::chrono::duration<double>(duration);
    }

    return send_goal_(group_index_, 6, samples, {});
}

std::future<Message> YaskawaController::echo_trajectory() {
    // Echo trajectory command has no payload
    return tcp_socket_->send_request(Message(MSG_ECHO_TRAJECTORY));
}
std::future<Message> YaskawaController::stop() {
    // TODO(RSDK-12470) account for group_index_ in request
    return tcp_socket_->send_request(Message(MSG_STOP_MOTION));
}
std::future<Message> YaskawaController::getCartPosition() {
    std::vector<uint8_t> payload(sizeof(group_id_t));
    group_id_t* id = reinterpret_cast<group_id_t*>(payload.data());
    id->group_id = (int32_t)group_index_;
    return tcp_socket_->send_request(Message(MSG_GET_CART, std::move(payload)));
}
std::future<Message> YaskawaController::cartPosToAngle(CartesianPosition& pos) {
    std::vector<uint8_t> payload(sizeof(cartesian_payload_t));
    cartesian_payload_t* cid = reinterpret_cast<cartesian_payload_t*>(payload.data());
    cid->group_id = (int32_t)group_index_;
    cid->cartesianCoord[0] = pos.x;
    cid->cartesianCoord[1] = pos.y;
    cid->cartesianCoord[2] = pos.z;
    cid->cartesianCoord[3] = pos.rx;
    cid->cartesianCoord[4] = pos.ry;
    cid->cartesianCoord[5] = pos.rz;
    return tcp_socket_->send_request(Message(MSG_FROM_CART_TO_JOINT, std::move(payload)));
}
std::future<Message> YaskawaController::angleToCartPos(AnglePosition& pos) {
    std::vector<uint8_t> payload(sizeof(position_angle_degree_payload_t));
    position_angle_degree_payload_t* pid = reinterpret_cast<position_angle_degree_payload_t*>(payload.data());
    pid->group_id = (int32_t)group_index_;
    pid->positionAngleDegree[0] = pos.pos[0];
    pid->positionAngleDegree[1] = pos.pos[1];
    pid->positionAngleDegree[2] = pos.pos[2];
    pid->positionAngleDegree[3] = pos.pos[3];
    pid->positionAngleDegree[4] = pos.pos[4];
    pid->positionAngleDegree[5] = pos.pos[5];
    return tcp_socket_->send_request(Message(MSG_FROM_JOINT_TO_CART, std::move(payload)));
}

bool YaskawaController::is_status_command(message_type_t type) {
    return type == MSG_ROBOT_POSITION_VELOCITY_TORQUE || type == MSG_ROBOT_STATUS;
}

std::future<Message> YaskawaController::checkGroupIndex() {
    std::vector<uint8_t> payload(sizeof(group_id_t));
    group_id_t* id = reinterpret_cast<group_id_t*>(payload.data());
    id->group_id = (int32_t)group_index_;
    return tcp_socket_->send_request(Message(MSG_CHECK_GROUP, std::move(payload)));
}

// GoalStatusMessage implementation
GoalStatusMessage::GoalStatusMessage(const Message& msg) {
    if (msg.header.message_type != MSG_GOAL_STATUS) {
        throw std::runtime_error(std::format("wrong message type expected {} had {}", (int)MSG_GOAL_STATUS, msg.header.message_type));
    }
    if (msg.payload.size() != sizeof(goal_status_payload_t)) {
        throw std::runtime_error(
            std::format("incorrect goal status payload size expected {} had {}", sizeof(goal_status_payload_t), msg.payload.size()));
    }

    const goal_status_payload_t* payload = reinterpret_cast<const goal_status_payload_t*>(msg.payload.data());
    goal_id = payload->goal_id;
    state = static_cast<goal_state_t>(payload->state);
    progress = payload->progress;
    timestamp_ms = payload->timestamp_ms;
}

// GoalHandle implementation
GoalRequestHandle::GoalRequestHandle(int32_t goal_id,
                                     std::weak_ptr<YaskawaController> controller,
                                     std::shared_future<goal_state_t> completion_future)
    : goal_id_(goal_id), is_done_(false), controller_(std::move(controller)), completion_future_(std::move(completion_future)) {}

goal_state_t GoalRequestHandle::wait() {
    return completion_future_.get();
}

std::optional<goal_state_t> GoalRequestHandle::wait_for(std::chrono::milliseconds timeout) {
    if (completion_future_.wait_for(timeout) == std::future_status::ready) {
        return completion_future_.get();
    }
    return std::nullopt;
}

std::future<GoalStatusMessage> GoalRequestHandle::get_status() {
    return std::async(std::launch::async, [this]() mutable -> GoalStatusMessage {
        auto shared = controller_.lock();
        if (!shared) {
            throw std::runtime_error("YaskawaController no longer exists");
        }
        auto response = shared->get_goal_status(goal_id_).get();
        if (response.header.message_type == MSG_ERROR) {
            throw std::runtime_error(std::format("received an error message while getting status for goal id {}", goal_id_));
        }
        return GoalStatusMessage(response);
    });
}

void GoalRequestHandle::cancel() {
    auto shared = controller_.lock();
    if (shared) {
        auto response = shared->cancel_goal(goal_id_).get();
        if (response.header.message_type == MSG_ERROR) {
            throw std::runtime_error(std::format("received an error message while cancelling  goal id {}", goal_id_));
        }
    }
}

bool GoalRequestHandle::is_done() const {
    return completion_future_.wait_for(std::chrono::milliseconds(0)) == std::future_status::ready;
}

State::State() : e_stopped(false), in_motion(false), drive_powered(false), in_error(true) {}
void State::UpdateState(const RobotStatusMessage& msg) {
    e_stopped.store(msg.e_stopped);
    in_error.store(msg.in_error);
    drive_powered.store(msg.drives_powered);
    in_motion.store(msg.in_motion);
}
bool State::IsReady() const {
    return !e_stopped.load() && !in_error.load();
}
}  // namespace robot<|MERGE_RESOLUTION|>--- conflicted
+++ resolved
@@ -915,27 +915,19 @@
             "Invalid goal accepted payload size expected {} got {}", sizeof(goal_accepted_payload_t), (int)response.payload.size()));
     }
     const goal_accepted_payload_t* accepted = reinterpret_cast<const goal_accepted_payload_t*>(response.payload.data());
-<<<<<<< HEAD
     auto promise = std::promise<goal_state_t>();
     auto handle = std::make_unique<GoalRequestHandle>(accepted->goal_id, weak_from_this(), promise.get_future());
-=======
-    auto handle = std::make_unique<GoalRequestHandle>(accepted->goal_id, shared_from_this(), promise.get_future());
->>>>>>> 969c1e74
 
     std::thread([promise = std::move(promise), self = weak_from_this(), goal_id = accepted->goal_id]() mutable {
         try {
             while (1) {
-<<<<<<< HEAD
                 auto shared = self.lock();
                 if (!shared) {
                     throw std::runtime_error("YaskawaController no longer exists");
                 }
-                auto status_msg = GoalStatusMessage(shared->get_goal_status(goal_id).get());
-=======
                 // this blocks until we receive the goal status from the yaskawa-controller.
                 // this will not block for long unless we have connection problems.
-                auto status_msg = GoalStatusMessage(self->get_goal_status(goal_id).get());
->>>>>>> 969c1e74
+                auto status_msg = GoalStatusMessage(shared->get_goal_status(goal_id).get());
                 if (status_msg.state == GOAL_STATE_ACTIVE) {
                     continue;
                 }
