--- conflicted
+++ resolved
@@ -899,7 +899,7 @@
 
     auto make_goal_future = make_goal_(std::move(waypoints), unix_time);
     // we only want to move if the future was valid
-    if (!make_goal_future.valid()){
+    if (!make_goal_future.valid()) {
         LOGGING(debug) << "already at desired position";
         promise.set_value(GOAL_STATE_SUCCEEDED);
         return std::make_unique<GoalRequestHandle>(0, shared_from_this(), promise.get_future());
@@ -920,21 +920,16 @@
     std::thread([promise = std::move(promise), self = shared_from_this(), goal_id = accepted->goal_id]() mutable {
         try {
             while (1) {
-                // this blocks until we receive the goal status from the yaskawa-controller. 
+                // this blocks until we receive the goal status from the yaskawa-controller.
                 // this will not block for long unless we have connection problems.
                 auto status_msg = GoalStatusMessage(self->get_goal_status(goal_id).get());
-<<<<<<< HEAD
-                
-                if (status_msg.state == GOAL_STATE_ACTIVE)
-=======
                 if (status_msg.state == GOAL_STATE_ACTIVE) {
->>>>>>> 7e5797fd
                     continue;
                 }
                 if (status_msg.state == GOAL_STATE_SUCCEEDED) {
                     // this blocks while we read from the cached robot status or read a new status
                     // this will not block for long unless we have connection problems.
-                    if(RobotStatusMessage(self->get_robot_status().get()).in_motion){
+                    if (RobotStatusMessage(self->get_robot_status().get()).in_motion) {
                         continue;
                     }
                     promise.set_value_at_thread_exit(status_msg.state);
@@ -942,7 +937,7 @@
                 } else {
                     throw std::runtime_error(std::format("goal failed - goal status is {}", goal_state_to_string(status_msg.state)));
                 }
-                //TODO: can we reduce this?
+                // TODO: can we reduce this?
                 std::this_thread::sleep_for(std::chrono::milliseconds(100));
             }
         } catch (std::exception& e) {
@@ -1151,7 +1146,7 @@
 }
 
 bool GoalRequestHandle::is_done() const {
-  return completion_future_.wait_for(std::chrono::milliseconds(0)) == std::future_status::ready;
+    return completion_future_.wait_for(std::chrono::milliseconds(0)) == std::future_status::ready;
 }
 
 State::State() : e_stopped(false), in_motion(false), drive_powered(false), in_error(true) {}
